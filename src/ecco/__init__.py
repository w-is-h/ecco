--- conflicted
+++ resolved
@@ -11,22 +11,14 @@
 ```
 """
 
-<<<<<<< HEAD
-__version__ = '0.0.14'
-import pathlib
-import yaml
-
-from typing import Optional, List
-from transformers import AutoTokenizer, AutoModelForCausalLM, AutoModel, AutoModelForSeq2SeqLM
-from ecco.lm import LM
-=======
 
 __version__ = '0.0.15'
 from ecco.lm import LM
 from transformers import AutoTokenizer, AutoModelForCausalLM, AutoModel
+import pathlib
+import yaml
 from typing import Optional, List
 from ecco.util import load_config
->>>>>>> 11f8f2e9
 
 
 def from_pretrained(hf_model_id: str,
@@ -47,7 +39,6 @@
     lm = ecco.from_pretrained('gpt2')
     ```
 
-<<<<<<< HEAD
     Args:
         hf_model_id: name of the model identifying it in the HuggingFace model hub. e.g. 'distilgpt2', 'bert-base-uncased'.
         activations: If True, collect activations when this model runs inference. Option saved in LM.
@@ -58,40 +49,14 @@
         verbose: If True, model.generate() displays output tokens in HTML as they're generated.
         gpu: Set to False to force using the CPU even if a GPU exists.
     """
-    path = pathlib.Path(__file__).parent.resolve() / "model-config.yaml"
-    configs = yaml.safe_load(path.open())
+    configs = load_config(hf_model_id)
 
-    if configs[hf_model_id]['type'] == 'enc-dec':
+    if configs['type'] == 'enc-dec':
         tokenizer = AutoTokenizer.from_pretrained(hf_model_id)
         model = AutoModelForSeq2SeqLM.from_pretrained(hf_model_id,
                                                       output_hidden_states=hidden_states,
                                                       output_attentions=attention)
-    elif configs[hf_model_id]['type'] == 'causal':
-=======
-Args:
-    hf_model_id: name of the model identifying it in the HuggingFace model hub. e.g. 'distilgpt2', 'bert-base-uncased'.
-    activations: If True, collect activations when this model runs inference. Option saved in LM.
-    attention: If True, collect attention. Option passed to the model.
-    hidden_states: if True, collect hidden states. Needed for layer_predictions and rankings().
-    activations_layer_nums: If we are collecting activations, we can specify which layers to track. This is None by
-        default and all layer are collected if 'activations' is set to True.
-    verbose: If True, model.generate() displays output tokens in HTML as they're generated.
-    gpu: Set to False to force using the CPU even if a GPU exists.
-"""
-    # TODO: Should specify task/head in a cleaner way. Allow masked LM. T5 generation.
-    # Likely use model-config. Have a default. Allow user to specify head?
-
-    model_config = load_config(hf_model_id)
-    use_causal_lm = model_config.get('use_causal_lm',False)
-
-    tokenizer = AutoTokenizer.from_pretrained(hf_model_id)
-    
-    if not use_causal_lm:
-        model = AutoModel.from_pretrained(hf_model_id,
-                                                     output_hidden_states=hidden_states,
-                                                     output_attentions=attention)
-    else:
->>>>>>> 11f8f2e9
+    elif configs['type'] == 'causal':
         tokenizer = AutoTokenizer.from_pretrained(hf_model_id)
         model = AutoModelForCausalLM.from_pretrained(hf_model_id,
                                           output_hidden_states=hidden_states,
@@ -109,12 +74,4 @@
         'verbose': verbose,
         'gpu': gpu}
     lm = LM(model, tokenizer, **lm_kwargs)
-    return lm
-
-
-if __name__ == '__main__':
-    # Only kept here so I can start debugging conveniently
-    lm = from_pretrained('distilgpt2')
-    text = ''' Now I ask you: what can be expected of man since he is a being endowed with strange qualities? Shower upon him every earthly blessing, drown him in a sea of happiness, so that nothing but bubbles of bliss can be seen on the surface; give him economic prosperity, such that he should have nothing else to do but sleep, eat cakes and busy himself with the continuation of his species, and even then out of sheer ingratitude, sheer spite, man would play you some nasty trick. He would even risk his cakes and would deliberately desire the most fatal rubbish, the most uneconomical absurdity, simply to introduce into all this positive good sense his fatal fantastic element. It is just his fantastic dreams, his vulgar folly that he will desire to retain, simply in order to prove to himself--as though that were so necessary-- that men still are men and not the keys of a piano, which the laws of nature threaten to control so completely that soon one will be able to desire nothing but by the calendar. And that is not all: even if man really were nothing but a piano-key, even if this were proved to him by natural science and mathematics, even then he would not become reasonable, but would purposely do something perverse out of simple ingratitude, simply to gain his point. And if he does not find means he will contrive destruction and chaos, will contrive sufferings of all sorts, only to gain his point! He will launch a curse upon the world, and as only man can curse (it is his privilege, the primary distinction between him and other animals), may be by his curse alone he will attain his object--that is, convince himself that he is a man and not a piano-key!
-'''
-    output = lm.generate(text, generate=2, do_sample=True)+    return lm